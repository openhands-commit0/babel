--- conflicted
+++ resolved
@@ -20,8 +20,4 @@
     negotiate_locale, parse_locale, get_locale_identifier
 
 
-<<<<<<< HEAD
-__version__ = '2.10.2'
-=======
-__version__ = '2.10.3'
->>>>>>> 79f3d333
+__version__ = '2.10.3'